--- conflicted
+++ resolved
@@ -1,6 +1,6 @@
 name: coap
 description: A CoAP library for Dart. A full implementation of am IPV4/6 CoAP client
-version: 2.0.4
+version: 2.0.2
 homepage: https://github.com/shamblett/coap
 
 environment:
@@ -10,17 +10,6 @@
  typed_data: '^1.3.0-nullsafety.5'
  collection: '^1.15.0-nullsafety.5'
  hex: '^0.1.2'
-<<<<<<< HEAD
- executor: '^2.1.0'
- logging: '^0.11.4'
- event_bus: '^1.0.1'
- pedantic: '^1.5.0'
- string_scanner: '^1.0.5'
- date_format: '^1.0.6'
- build: '^1.2.2'
- yaml: '^2.2.1'
- path: '^1.6.4'
-=======
  executor: '^2.2.1'
  logging: '^0.11.4'
  event_bus: '^1.1.1'
@@ -30,7 +19,6 @@
  build: '^1.6.1'
  yaml: '^2.2.1'
  path: '^1.8.0-nullsafety.3'
->>>>>>> e2a22e2b
 
 dev_dependencies:
   test: '^1.16.0-nullsafety.16'
