name: coap
description: A CoAP library for Dart. A full implementation of an IPV4/6 CoAP client
version: 4.1.0
homepage: https://github.com/shamblett/coap

environment:
  sdk: '>=2.17.0 <3.0.0'

dependencies:
<<<<<<< HEAD
  build: '^2.2.1'
  collection: '^1.15.0'
  dart_tinydtls: '^2.0.0'
  dtls: '^0.1.0'
  event_bus: '^2.0.0'
  executor: '^2.2.2'
  hex: '^0.2.0'
  meta: '^1.7.0'
  path: '^1.8.1'
  string_scanner: '^1.1.0'
  synchronized: '^3.0.0+2'
  typed_data: '^1.3.0'
  yaml: '^3.1.0'
=======
  build: ^2.3.0
  collection: ^1.16.0
  dart_tinydtls: ^1.0.0
  dtls: ^0.1.0
  event_bus: ^2.0.0
  executor: ^2.2.2
  hex: ^0.2.0
  meta: ^1.8.0
  path: ^1.8.2
  string_scanner: ^1.1.1
  synchronized: ^3.0.0+2
  typed_data: ^1.3.1
  yaml: ^3.1.1
>>>>>>> dace6e17

dev_dependencies:
  build_runner: ^2.1.11
  lints: ^2.0.0
  test: ^1.21.2<|MERGE_RESOLUTION|>--- conflicted
+++ resolved
@@ -7,21 +7,6 @@
   sdk: '>=2.17.0 <3.0.0'
 
 dependencies:
-<<<<<<< HEAD
-  build: '^2.2.1'
-  collection: '^1.15.0'
-  dart_tinydtls: '^2.0.0'
-  dtls: '^0.1.0'
-  event_bus: '^2.0.0'
-  executor: '^2.2.2'
-  hex: '^0.2.0'
-  meta: '^1.7.0'
-  path: '^1.8.1'
-  string_scanner: '^1.1.0'
-  synchronized: '^3.0.0+2'
-  typed_data: '^1.3.0'
-  yaml: '^3.1.0'
-=======
   build: ^2.3.0
   collection: ^1.16.0
   dart_tinydtls: ^1.0.0
@@ -35,7 +20,6 @@
   synchronized: ^3.0.0+2
   typed_data: ^1.3.1
   yaml: ^3.1.1
->>>>>>> dace6e17
 
 dev_dependencies:
   build_runner: ^2.1.11
